--- conflicted
+++ resolved
@@ -152,16 +152,12 @@
 
   // ====== AI message pipeline ======
   const sendToAI = async (
-<<<<<<< HEAD
     promptType:
       | "standard1"
       | "standard2"
       | "standard3"
       | "standard4"
       | "",
-=======
-    promptType: "standard1" | "standard2" | "standard3" | "standard4" | "freechat",
->>>>>>> 4f55af85
     userMessage?: string
   ) => {
     let convId = activeConversationId;
