// src/components/LiveSessionDocumentPreview.tsx
import React, { useMemo, useState } from "react";
import { useSessionSummary } from "../hooks/useSessionSummary";
import { exportSessionSummaryToPdf } from "../utils/exportToPdf";

/**
 * Shows a floating "Document Preview" button and modal with the live summary document.
 * Automatically re-renders when Firestore data updates.
 */
export default function LiveSessionDocumentPreview() {
  const { summary, loading } = useSessionSummary();
  const [open, setOpen] = useState(false);

  const formatted = useMemo(() => {
    if (!summary) return null;
    const ts =
      summary.timestamp?.toDate?.().toLocaleString?.() ?? "No timestamp";
    return { ...summary, timestampText: ts };
  }, [summary]);

  return (
    <>
      {/* Floating button */}
<<<<<<< HEAD
      
=======
>>>>>>> ef35fd9d

      {/* Modal */}
      {open && (
        <div
          onClick={() => setOpen(false)}
          style={{
            position: "fixed",
            inset: 0,
            background: "rgba(0,0,0,0.5)",
            zIndex: 1000000,
            display: "flex",
            alignItems: "center",
            justifyContent: "center",
            padding: 16,
          }}>
          <div
            onClick={(e) => e.stopPropagation()}
            style={{
              width: "min(900px, 95vw)",
              maxHeight: "90vh",
              overflow: "auto",
              background: "white",
              borderRadius: 12,
              boxShadow: "0 10px 30px rgba(0,0,0,0.25)",
              padding: 24,
            }}>
            <div style={{ display: "flex", gap: 8, marginBottom: 16 }}>
              <button
                onClick={() => summary && exportSessionSummaryToPdf(summary)}
                style={{
                  backgroundColor: "#003E6B",
                  color: "white",
                  padding: "10px 16px",
                  borderRadius: 8,
                  border: "none",
                  cursor: "pointer",
                  fontSize: 14,
                }}>
                Download PDF
              </button>
              <button
                onClick={() => setOpen(false)}
                style={{
                  backgroundColor: "#e5e7eb",
                  color: "#111827",
                  padding: "10px 16px",
                  borderRadius: 8,
                  border: "none",
                  cursor: "pointer",
                  fontSize: 14,
                }}>
                Close
              </button>
            </div>

            <h1 style={{ fontSize: 20, fontWeight: 700, marginBottom: 4 }}>
              Feedback Summary Report
            </h1>
            <div style={{ color: "#6b7280", marginBottom: 16 }}>
              {formatted?.timestampText}
            </div>
            <hr style={{ marginBottom: 16 }} />

            {loading && <div>Loading summary…</div>}
            {!loading && !summary && (
              <div>
                No summary yet. Once the AI writes to Firestore for this
                session, this view will populate automatically.
              </div>
            )}

            {summary && (
              <div>
                {["Standard 1", "Standard 2", "Standard 3", "Standard 4"].map(
                  (std, i) =>
                    summary[std as keyof typeof summary] && (
                      <div key={i} style={{ marginBottom: 16 }}>
                        <div style={{ fontWeight: 600, fontSize: 16 }}>
                          {std}
                        </div>
                        <div
                          style={{ whiteSpace: "pre-wrap", lineHeight: 1.5 }}>
                          {
                            summary[std as keyof typeof summary] as
                              | string
                              | undefined
                          }
                        </div>
                      </div>
                    )
                )}
              </div>
            )}
          </div>
        </div>
      )}
    </>
  );
}<|MERGE_RESOLUTION|>--- conflicted
+++ resolved
@@ -21,10 +21,6 @@
   return (
     <>
       {/* Floating button */}
-<<<<<<< HEAD
-      
-=======
->>>>>>> ef35fd9d
 
       {/* Modal */}
       {open && (
