--- conflicted
+++ resolved
@@ -40,11 +40,8 @@
     }
   };
 
-<<<<<<< HEAD
-=======
 
   // ✅ Admin login
->>>>>>> ca3e3391
   const handleAdminLogin = async () => {
     const ok = await verifyAdmin(adminInput);
     if (ok) {
