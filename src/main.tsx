// src/main.tsx
import React from "react";
import { createRoot } from "react-dom/client";
import App from "./App.tsx";
import "./index.css";

import LiveSessionDocumentPreview from "./components/LiveSessionDocumentPreview";
<<<<<<< HEAD

=======
>>>>>>> ef35fd9d

createRoot(document.getElementById("root")!).render(
  <React.StrictMode>
    <App />
    <LiveSessionDocumentPreview />
<<<<<<< HEAD

=======
>>>>>>> ef35fd9d
  </React.StrictMode>
);<|MERGE_RESOLUTION|>--- conflicted
+++ resolved
@@ -5,18 +5,10 @@
 import "./index.css";
 
 import LiveSessionDocumentPreview from "./components/LiveSessionDocumentPreview";
-<<<<<<< HEAD
-
-=======
->>>>>>> ef35fd9d
 
 createRoot(document.getElementById("root")!).render(
   <React.StrictMode>
     <App />
     <LiveSessionDocumentPreview />
-<<<<<<< HEAD
-
-=======
->>>>>>> ef35fd9d
   </React.StrictMode>
 );