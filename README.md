--- conflicted
+++ resolved
@@ -1,6 +1,3 @@
-<<<<<<< HEAD
-# Dev Branch
-=======
 # Care8 AI 🤖💬
 
 Care8 AI is a web-based application designed to help healthcare preceptors provide clear, structured feedback to students.  
@@ -20,28 +17,27 @@
 
 ## 🧰 Tech Stack
 
-| Layer | Tools / Technologies |
-|------|----------------------|
-| Frontend | React, HTML, CSS |
-| Backend | Python |
-| Database & Storage | **Supabase** (Database, Auth, File Storage) |
-| Vector Search / AI Memory | **Pinecone** Vector Database |
-| Automation / Orchestration | **n8n** Workflow Automation |
-| Version Control | Git + GitHub |
-| Dev Environment | VS Code |
+| Layer                      | Tools / Technologies                        |
+| -------------------------- | ------------------------------------------- |
+| Frontend                   | React, HTML, CSS                            |
+| Backend                    | Python                                      |
+| Database & Storage         | **Supabase** (Database, Auth, File Storage) |
+| Vector Search / AI Memory  | **Pinecone** Vector Database                |
+| Automation / Orchestration | **n8n** Workflow Automation                 |
+| Version Control            | Git + GitHub                                |
+| Dev Environment            | VS Code                                     |
 
 ---
 
 ## 👥 Team
 
-| Member |
-|--------|
-| [Marco Yu](https://github.com/mwcyu) |
-| [Jorden Shukla](https://github.com/jordenshukla) |
-| [Sandy Lu](https://github.com/divine-panda) |
-| [Spencer Lang](https://github.com/spenlang39) |
-| [Joshua Ma](https://github.com/joshuama123) |
+| Member                                                  |
+| ------------------------------------------------------- |
+| [Marco Yu](https://github.com/mwcyu)                    |
+| [Jorden Shukla](https://github.com/jordenshukla)        |
+| [Sandy Lu](https://github.com/divine-panda)             |
+| [Spencer Lang](https://github.com/spenlang39)           |
+| [Joshua Ma](https://github.com/joshuama123)             |
 | [Jessica Shokouhi](https://github.com/Jessica-Shokouhi) |
-| [Ramnik Mudaliar](https://github.com/gitromi) |
-| [Philip Dahl](https://github.com/PhilipDahl) |
->>>>>>> 4cf823d6
+| [Ramnik Mudaliar](https://github.com/gitromi)           |
+| [Philip Dahl](https://github.com/PhilipDahl)            |