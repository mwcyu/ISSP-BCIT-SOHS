--- conflicted
+++ resolved
@@ -6,17 +6,11 @@
 from typing_extensions import TypedDict
 
 from langgraph.graph import StateGraph, START, END
-<<<<<<< HEAD
-from langchain.chat_models import init_chat_model
-from langchain_core.messages import HumanMessage, SystemMessage
-from langchain_core.documents import Document
-=======
 from langgraph.prebuilt import ToolNode
 from langchain.chat_models import init_chat_model
 from langchain_core.messages import HumanMessage, SystemMessage, AIMessage
 from langchain_core.tools import create_retriever_tool
 
->>>>>>> f81509b5
 
 from retrievers.build_vectorstores import build_or_load_vectorstores
 
@@ -25,21 +19,6 @@
 
 
 # ---------------------------
-<<<<<<< HEAD
-# State Definition (reference.langchain.com/python pattern)
-# ---------------------------
-class FeedbackState(TypedDict):
-    """
-    State for clinical feedback workflow.
-    Pattern from: https://python.langchain.com/docs/tutorials/rag
-    """
-    current_standard: str  # Current BCCNM standard being discussed
-    preceptor_feedback: str  # Raw feedback from preceptor
-    context: List[Document]  # Retrieved documents related to current standard
-    concerns: List[str]  # Identified concerns/areas of improvement
-    suggestions: str  # Improvement suggestions from knowledge base
-    synthesis: str  # Final COIN-format summary
-=======
 # Enhanced State Schema (TypedDict pattern from LangGraph docs)
 # ---------------------------
 class FeedbackState(TypedDict):
@@ -57,203 +36,12 @@
     identified_concerns: List[str]  # Analyzed concerns/areas of improvement
     improvement_strategies: str  # Retrieved improvement strategies
     coin_summary: str  # Final COIN-format summary for current standard
->>>>>>> f81509b5
 
 
 # ---------------------------
 # Shared setup (models, KBs)
 # ---------------------------
 def _load_llm():
-<<<<<<< HEAD
-    """Initialize LLM with consistent settings."""
-    return init_chat_model("openai:gpt-4o-mini", temperature=0)
-
-LLM = _load_llm()
-STORES = build_or_load_vectorstores()
-
-
-# ---------------------------
-# Node 1: Retrieve context for current standard
-# Pattern: https://python.langchain.com/docs/tutorials/rag
-# ---------------------------
-def retrieve_standard_context(state: FeedbackState) -> Dict:
-    """
-    Retrieve relevant documents for the current standard.
-    This context will be used throughout the workflow.
-    """
-    standard = state["current_standard"]
-    
-    # Search standards KB for relevant documents
-    retrieved_docs = STORES["standards"].similarity_search(
-        standard,
-        k=5  # Get top 5 most relevant documents
-    )
-    
-    return {"context": retrieved_docs}
-
-
-# ---------------------------
-# Node 2: Analyze preceptor feedback for concerns
-# NEW: Identifies areas of improvement from feedback
-# ---------------------------
-class ConcernAnalysis(BaseModel):
-    """Structured output for concern identification."""
-    concerns: List[str] = Field(
-        description="List of specific concerns or areas needing improvement mentioned in the feedback"
-    )
-
-def analyze_concerns(state: FeedbackState) -> Dict:
-    """
-    Analyze preceptor's feedback to identify concerns and areas of improvement.
-    Uses structured output for reliable extraction.
-    
-    Pattern: https://python.langchain.com/docs/how_to/structured_output
-    """
-    feedback = state["preceptor_feedback"]
-    standard = state["current_standard"]
-    
-    # Get context as formatted string
-    context_text = "\n\n".join(doc.page_content for doc in state["context"])
-    
-    analysis_prompt = f"""You are analyzing feedback from a nursing preceptor about a student's performance.
-
-Standard: {standard}
-
-Relevant BCCNM Standards Context:
-{context_text}
-
-Preceptor's Feedback:
-{feedback}
-
-Identify specific concerns, areas of improvement, or gaps in the student's practice. 
-Be specific and focus on actionable items. If the feedback is entirely positive, return an empty list.
-"""
-    
-    # Use structured output for reliable parsing
-    structured_llm = LLM.with_structured_output(ConcernAnalysis)
-    analysis = structured_llm.invoke([{"role": "user", "content": analysis_prompt}])
-    
-    return {"concerns": analysis.concerns}
-
-
-# ---------------------------
-# Node 3: Retrieve improvement suggestions
-# ---------------------------
-def retrieve_suggestions(state: FeedbackState) -> Dict:
-    """
-    Retrieve improvement strategies based on identified concerns.
-    Uses the concerns to search the improvements KB.
-    """
-    concerns = state["concerns"]
-    
-    if not concerns:
-        # No concerns identified, no suggestions needed
-        return {"suggestions": "No specific areas of concern identified. Continue current practices."}
-    
-    # Combine concerns into search query
-    query = " ".join(concerns)
-    
-    # Search improvements KB
-    improvement_docs = STORES["improvements"].similarity_search(query, k=3)
-    
-    # Format suggestions
-    suggestions_text = "\n\n".join(doc.page_content for doc in improvement_docs)
-    
-    return {"suggestions": suggestions_text}
-
-
-# ---------------------------
-# Node 4: Synthesize COIN-format summary
-# ---------------------------
-def synthesize_feedback(state: FeedbackState) -> Dict:
-    """
-    Generate final COIN-format summary combining all information.
-    
-    COIN Format:
-    - Context: The practice standard being addressed
-    - Observation: What the preceptor observed
-    - Impact: Significance for patient care/learning
-    - Next steps: Actionable improvement strategies
-    """
-    standard = state["current_standard"]
-    feedback = state["preceptor_feedback"]
-    concerns = state["concerns"]
-    suggestions = state["suggestions"]
-    context_text = "\n\n".join(doc.page_content for doc in state["context"])
-    
-    synthesis_prompt = f"""You are synthesizing clinical feedback for nursing education.
-
-Standard: {standard}
-
-BCCNM Standards Context:
-{context_text}
-
-Preceptor's Original Feedback:
-{feedback}
-
-Identified Concerns/Areas for Improvement:
-{', '.join(concerns) if concerns else 'None identified'}
-
-Relevant Improvement Strategies:
-{suggestions}
-
-Create a concise COIN-style summary:
-- **Context**: The {standard} standard being addressed
-- **Observation**: Specific behaviors/actions the preceptor observed
-- **Impact**: Why this matters for patient care and student learning
-- **Next Steps**: Specific, actionable strategies for improvement (if concerns exist) or reinforcement (if positive)
-
-Requirements:
-- No personally identifiable information (PII)
-- Maximum 300 words
-- Professional, constructive tone
-- Specific and actionable
-- Balance concerns with strengths when both exist
-"""
-    
-    response = LLM.invoke([{"role": "user", "content": synthesis_prompt}])
-    
-    return {"synthesis": response.content}
-
-
-# ---------------------------
-# Build the simplified graph
-# Pattern: https://python.langchain.com/docs/tutorials/rag
-# ---------------------------
-def create_feedback_graph():
-    """
-    Simplified clinical feedback workflow.
-    
-    Flow (Linear):
-    1. retrieve_standard_context → Get relevant standards documents
-    2. analyze_concerns → Extract concerns from preceptor feedback
-    3. retrieve_suggestions → Get improvement strategies for concerns
-    4. synthesize_feedback → Create COIN-format summary
-    
-    This is much simpler than the previous agentic architecture:
-    - No complex routing or tool calling
-    - No document grading loops
-    - Straight-through processing
-    - Context retrieved once and used throughout
-    """
-    # Initialize graph with custom state
-    graph = StateGraph(FeedbackState)
-
-    # Add nodes in sequence
-    graph.add_node("retrieve_standard_context", retrieve_standard_context)
-    graph.add_node("analyze_concerns", analyze_concerns)
-    graph.add_node("retrieve_suggestions", retrieve_suggestions)
-    graph.add_node("synthesize_feedback", synthesize_feedback)
-
-    # Define linear flow
-    graph.add_edge(START, "retrieve_standard_context")
-    graph.add_edge("retrieve_standard_context", "analyze_concerns")
-    graph.add_edge("analyze_concerns", "retrieve_suggestions")
-    graph.add_edge("retrieve_suggestions", "synthesize_feedback")
-    graph.add_edge("synthesize_feedback", END)
-
-    # Compile and return
-=======
     """Initialize LLM following LangChain docs pattern."""
     return init_chat_model("openai:gpt-4o-mini", temperature=0)
 
@@ -669,5 +457,4 @@
     graph.add_edge("synthesize_one_standard", END)
 
     # Compile and return executable graph
->>>>>>> f81509b5
     return graph.compile()